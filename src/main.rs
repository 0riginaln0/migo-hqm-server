--- conflicted
+++ resolved
@@ -2418,7 +2418,6 @@
         let rules_time_intermission = rules_section.get("time_intermission").unwrap().parse::<u32>().unwrap();
         let warmup_pucks = rules_section.get("warmup_pucks").map_or_else(|| 1, |x| x.parse::<u32>().unwrap());
 
-<<<<<<< HEAD
         // Game
         let game_section = conf.section(Some("Game")).unwrap();
 
@@ -2442,8 +2441,6 @@
         blue_game_entry_offset[2] = blue_offset_parts[2].parse::<f32>().unwrap();
         let blue_game_entry_rotation = blue_offset_parts[3].parse::<f32>().unwrap() * (std::f32::consts::PI/180.0);
 
-=======
->>>>>>> a25b445a
         // Roles
         let roles_section = conf.section(Some("Roles")).unwrap();
         for (k, v) in roles_section.iter() {
